//! # LPC82x Hardware Abstraction Layer
//!
//! Hardware Abstraction Layer (HAL) for the NXP LPC82x series of ARM Cortex-M0+
//! microcontrollers.
//!
//! ## Using LPC82x HAL in a Library
//!
//! Writing a library on top of LPC82x HAL is pretty simple. All you need to do
//! is include it via Cargo, by adding the following to your `Cargo.toml`:
//!
//! ``` toml
//! [dependencies]
//! lpc82x-hal = "0.5"
//! ```
//!
//! With that in place, you can just reference the crate in your Rust code, like
//! this:
//!
//! ```rust
//! // lib.rs
//!
//! extern crate lpc82x_hal;
//! ```
//!
//! That's it! Now you can start using the LPC82x HAL APIs. Take a look at
//! [`Peripherals`], which is the entry point to the whole API.
//!
//! Please note that LPC82x HAL is an implementation of [embedded-hal]. If your
//! library is not specific to LPC82x, please consider depending on embedded-hal
//! instead. Doing so means that your library should work on top of all
//! embedded-hal implementations.
//!
//! ## Using LPC82x HAL in an Application
//!
//! To use LPC82x HAL in an application, you need to enable its `rt` feature.
//! Add the following to your `Cargo.toml`:
//!
//! ``` toml
//! [dependencies.lpc82x-hal]
//! version  = "0.5"
//! features = ["rt"]
//! ```
//!
//! How to upload your application to the microcontroller depends on the details
//! of your specific case. If you happen to be using the LPCXpresso824-MAX
//! development board, you can use the configuration in this repository to set
//! up the uploading process. The following configuration files are relevant:
//!
//! - `memory.x`
//! - `.cargo/config`
//! - `openocd.cfg`
//! - `.gdbinit`
//!
//! If everything is set up correctly, you should be able to upload your
//! application to the board using `cargo run`. You can test this out using one
//! of the example in this repository, by running the following from the
//! repository root:
//!
//! ``` ignore
//! cargo run --release --features=rt --example gpio
//! ```
//!
//! ## Examples
//!
//! There are a number of [examples in the repository]. A good place to start is
//! the [GPIO example].
//!
//! If you have an LPCXpresso824-MAX development board connected via USB, you
//! should be able to run any example like this:
//!
//! ``` ignore
//! cargo run --release --features=rt --example gpio
//! ```
//!
//! # References
//!
//! Various places in this crate's documentation reference the LPC82x User
//! manual, which is [available from NXP].
//!
//! [embedded-hal]: https://crates.io/crates/embedded-hal
//! [cortex-m-quickstart]: https://github.com/japaric/cortex-m-quickstart
//! [cortex-m-rt]: https://crates.io/crates/cortex-m-rt
//! [rustup]: https://rustup.rs/
//! [This fork of lpc21isp]: https://github.com/hannobraun/lpc21isp
//! [examples in the repository]: https://github.com/lpc-rs/lpc8xx-hal/tree/master/lpc82x-hal/examples
//! [GPIO example]: https://github.com/lpc-rs/lpc8xx-hal/blob/master/lpc82x-hal/examples/gpio.rs
//! [available from NXP]: https://www.nxp.com/docs/en/user-guide/UM10800.pdf


#![no_std]

#![deny(missing_docs)]


#[cfg(test)]
extern crate std;


pub extern crate cortex_m;
#[cfg(feature = "rt-selected")]
pub extern crate cortex_m_rt;
pub extern crate embedded_hal;
pub extern crate nb;


#[macro_use]
pub(crate) mod reg_proxy;

pub mod clock;
pub mod delay;
#[cfg(feature = "82x")]
pub mod dma;
#[cfg(feature = "82x")]
pub mod i2c;
pub mod gpio;
#[cfg(feature = "82x")]
pub mod pmu;
#[cfg(feature = "82x")]
pub mod sleep;
pub mod swm;
pub mod syscon;
#[cfg(feature = "82x")]
pub mod usart;
#[cfg(feature = "82x")]
pub mod wkt;


/// Re-exports various traits that are required to use lpc82x-hal
///
/// The purpose of this module is to improve convenience, by not requiring the
/// user to import traits separately. Just add the following to your code, and
/// you should be good to go:
///
/// ``` rust
/// use lpc82x_hal::prelude::*;
/// ```
///
/// The traits in this module have been renamed, to avoid collisions with other
/// imports.
pub mod prelude {
    pub use crate::clock::{
        Enabled as _lpc82x_hal_clock_Enabled, Frequency as _lpc82x_hal_clock_Frequency,
    };
<<<<<<< HEAD
    pub use crate::hal::prelude::*;
=======
    pub use crate::hal::{
        prelude::*,
        digital::v2::*,
    };
    pub use crate::delay::SystDelay;
>>>>>>> a3e13e23
    #[cfg(feature = "82x")]
    pub use crate::sleep::Sleep as _;
}


#[cfg(feature = "82x")]
pub use lpc82x_pac as pac;
#[cfg(feature = "845")]
pub use lpc845_pac as pac;

#[cfg(feature = "82x")]
pub use self::dma::DMA;
pub use self::gpio::GPIO;
#[cfg(feature = "82x")]
pub use self::i2c::I2C;
#[cfg(feature = "82x")]
pub use self::pmu::PMU;
pub use self::swm::SWM;
pub use self::syscon::SYSCON;
#[cfg(feature = "82x")]
pub use self::usart::USART;
#[cfg(feature = "82x")]
pub use self::wkt::WKT;


use embedded_hal as hal;


/// Provides access to all peripherals
///
/// This is the entry point to the HAL API. Before you can do anything else, you
/// need to get an instance of this struct via [`Peripherals::take`] or
/// [`Peripherals::steal`].
///
/// The HAL API tracks the state of peripherals at compile-time, to prevent
/// potential bugs before the program can even run. Many parts of this
/// documentation call this "type state". The peripherals available in this
/// struct are set to their initial state (i.e. their state after a system
/// reset). See user manual, section 5.6.14.
///
/// # Safe Use of the API
///
/// Since it should be impossible (outside of unsafe code) to access the
/// peripherals before this struct is initialized, you can rely on the
/// peripheral states being correct, as long as there's no bug in the API, and
/// you're not using unsafe code to do anything that the HAL API can't account
/// for.
///
/// If you directly use unsafe code to access peripherals or manipulate this
/// API, this will be really obvious from the code. But please note that if
/// you're using other APIs to access the hardware, such conflicting hardware
/// access might not be obvious, as the other API might use unsafe code under
/// the hood to access the hardware (just like this API does).
///
/// If you do access the peripherals in any way not intended by this API, please
/// make sure you know what you're doing. In specific terms, this means you
/// should be fully aware of what your code does, and whether that is a valid
/// use of the hardware.
#[allow(non_snake_case)]
#[cfg(feature = "82x")]
pub struct Peripherals {
    /// DMA controller
    pub DMA: DMA,

    /// General-purpose I/O (GPIO)
    ///
    /// The GPIO peripheral is enabled by default. See user manual, section
    /// 5.6.14.
    pub GPIO: GPIO<init_state::Enabled>,

    /// I2C0-bus interface
    pub I2C0: I2C<init_state::Disabled>,

    /// Power Management Unit
    pub PMU: PMU,

    /// Switch matrix
    pub SWM: SWM,

    /// System configuration
    pub SYSCON: SYSCON,

    /// USART0
    pub USART0: USART<pac::USART0, init_state::Disabled>,

    /// USART1
    pub USART1: USART<pac::USART1, init_state::Disabled>,

    /// USART2
    pub USART2: USART<pac::USART2, init_state::Disabled>,

    /// Self-wake-up timer (WKT)
    pub WKT: WKT<init_state::Disabled>,


    /// Analog-to-Digital Converter (ADC)
    ///
    /// A HAL API for this peripheral has not been implemented yet. In the
    /// meantime, this field provides you with the raw register mappings, which
    /// allow you full, unprotected access to the peripheral.
    pub ADC: pac::ADC0,

    /// Analog comparator
    ///
    /// A HAL API for this peripheral has not been implemented yet. In the
    /// meantime, this field provides you with the raw register mappings, which
    /// allow you full, unprotected access to the peripheral.
    pub CMP: pac::ACOMP,

    /// CRC engine
    ///
    /// A HAL API for this peripheral has not been implemented yet. In the
    /// meantime, this field provides you with the raw register mappings, which
    /// allow you full, unprotected access to the peripheral.
    pub CRC: pac::CRC,

    /// Flash controller
    ///
    /// A HAL API for this peripheral has not been implemented yet. In the
    /// meantime, this field provides you with the raw register mappings, which
    /// allow you full, unprotected access to the peripheral.
    pub FLASHCTRL: pac::FLASH_CTRL,

    /// I2C0-bus interface
    ///
    /// A HAL API for this peripheral has not been implemented yet. In the
    /// meantime, this field provides you with the raw register mappings, which
    /// allow you full, unprotected access to the peripheral.
    pub I2C1: pac::I2C1,

    /// I2C0-bus interface
    ///
    /// A HAL API for this peripheral has not been implemented yet. In the
    /// meantime, this field provides you with the raw register mappings, which
    /// allow you full, unprotected access to the peripheral.
    pub I2C2: pac::I2C2,

    /// I2C0-bus interface
    ///
    /// A HAL API for this peripheral has not been implemented yet. In the
    /// meantime, this field provides you with the raw register mappings, which
    /// allow you full, unprotected access to the peripheral.
    pub I2C3: pac::I2C3,

    /// Input multiplexing
    ///
    /// A HAL API for this peripheral has not been implemented yet. In the
    /// meantime, this field provides you with the raw register mappings, which
    /// allow you full, unprotected access to the peripheral.
    pub INPUTMUX: pac::INPUTMUX,

    /// I/O configuration
    ///
    /// A HAL API for this peripheral has not been implemented yet. In the
    /// meantime, this field provides you with the raw register mappings, which
    /// allow you full, unprotected access to the peripheral.
    pub IOCON: pac::IOCON,

    /// Multi-Rate Timer (MRT)
    ///
    /// A HAL API for this peripheral has not been implemented yet. In the
    /// meantime, this field provides you with the raw register mappings, which
    /// allow you full, unprotected access to the peripheral.
    pub MRT: pac::MRT0,

    /// Pin interrupt and pattern match engine
    ///
    /// A HAL API for this peripheral has not been implemented yet. In the
    /// meantime, this field provides you with the raw register mappings, which
    /// allow you full, unprotected access to the peripheral.
    pub PIN_INT: pac::PINT,

    /// State Configurable Timer (SCT)
    ///
    /// A HAL API for this peripheral has not been implemented yet. In the
    /// meantime, this field provides you with the raw register mappings, which
    /// allow you full, unprotected access to the peripheral.
    pub SCT: pac::SCT0,

    /// SPI0
    ///
    /// A HAL API for this peripheral has not been implemented yet. In the
    /// meantime, this field provides you with the raw register mappings, which
    /// allow you full, unprotected access to the peripheral.
    pub SPI0: pac::SPI0,

    /// SPI1
    ///
    /// A HAL API for this peripheral has not been implemented yet. In the
    /// meantime, this field provides you with the raw register mappings, which
    /// allow you full, unprotected access to the peripheral.
    pub SPI1: pac::SPI1,

    /// Windowed Watchdog Timer (WWDT)
    ///
    /// A HAL API for this peripheral has not been implemented yet. In the
    /// meantime, this field provides you with the raw register mappings, which
    /// allow you full, unprotected access to the peripheral.
    pub WWDT: pac::WWDT,

    /// CPUID
    ///
    /// This is a core peripherals that's available on all ARM Cortex-M0+ cores.
    pub CPUID: pac::CPUID,

    /// Debug Control Block (DCB)
    ///
    /// This is a core peripherals that's available on all ARM Cortex-M0+ cores.
    pub DCB: pac::DCB,

    /// Data Watchpoint and Trace unit (DWT)
    ///
    /// This is a core peripherals that's available on all ARM Cortex-M0+ cores.
    pub DWT: pac::DWT,

    /// Memory Protection Unit (MPU)
    ///
    /// This is a core peripherals that's available on all ARM Cortex-M0+ cores.
    pub MPU: pac::MPU,

    /// Nested Vector Interrupt Controller (NVIC)
    ///
    /// This is a core peripherals that's available on all ARM Cortex-M0+ cores.
    pub NVIC: pac::NVIC,

    /// System Control Block (SCB)
    ///
    /// This is a core peripherals that's available on all ARM Cortex-M0+ cores.
    pub SCB: pac::SCB,

    /// SysTick: System Timer
    ///
    /// This is a core peripherals that's available on all ARM Cortex-M0+ cores.
    pub SYST: pac::SYST,
}

#[cfg(feature = "82x")]
impl Peripherals {
    /// Take the peripherals safely
    ///
    /// This method can only be called one time to access the peripherals. It
    /// will return `Some(Peripherals)` when called for the first time, then
    /// `None` on any subsequent calls.
    ///
    /// Applications should call this method once, at the beginning of their
    /// main method, to get access to the full API. Any other parts of the
    /// program should just expect to be passed whatever parts of the HAL API
    /// they need.
    ///
    /// Calling this method from a library is considered an anti-pattern.
    /// Libraries should just require whatever they need to be passed as
    /// arguments and leave the initialization to the application that calls
    /// them.
    ///
    /// For an alternative way to gain access to the hardware, please take a
    /// look at [`Peripherals::steal`].
    ///
    /// # Example
    ///
    /// ``` no_run
    /// use lpc82x_hal::Peripherals;
    ///
    /// // This code should be at the beginning of your program. As long as this
    /// // is the only place that calls `take`, the following should never
    /// // panic.
    /// let p = Peripherals::take().unwrap();
    /// ```
    pub fn take() -> Option<Self> {
        Some(Self::new(
            pac::Peripherals::take()?,
            pac::CorePeripherals::take()?,
        ))
    }

    /// Steal the peripherals
    ///
    /// This function returns an instance of `Peripherals`, whether or not such
    /// an instance exists somewhere else. This is highly unsafe, as it can lead
    /// to conflicting access of the hardware, mismatch between actual hardware
    /// state and peripheral state as tracked by this API at compile-time, and
    /// in general a full nullification of all safety guarantees that this API
    /// would normally make.
    ///
    /// If at all possible, you should always prefer `Peripherals::take` to this
    /// method. The only legitimate use of this API is code that can't access
    /// `Peripherals` the usual way, like a panic handler, or maybe temporary
    /// debug code in an interrupt handler.
    ///
    /// # Safety
    ///
    /// This method returns an instance of `Peripherals` that might conflict
    /// with either other instances of `Peripherals` that exist in the program,
    /// or other means of accessing the hardware. This is only sure, if you make
    /// sure of the following:
    /// 1. No other code can access the hardware at the same time.
    /// 2. You don't change the hardware state in any way that could invalidate
    ///    the type state of other `Peripherals` instances.
    /// 3. The type state in your `Peripherals` instance matches the actual
    ///    state of the hardware.
    ///
    /// Items 1. and 2. are really tricky, so it is recommended to avoid any
    /// situations where they apply, and restrict the use of this method to
    /// situations where the program has effectively ended and the hardware will
    /// be reset right after (like a panic handler).
    ///
    /// Item 3. applies to all uses of this method, and is generally very tricky
    /// to get right. The best way to achieve that is probably to force the API
    /// into a type state that allows you to execute operations that are known
    /// to put the hardware in a safe state. Like forcing the type state for a
    /// peripheral API to the "disabled" state, then enabling it, to make sure
    /// it is enabled, regardless of wheter it was enabled before.
    ///
    /// Since there are no means within this API to forcibly change type state,
    /// you will need to resort to something like [`core::mem::transmute`].
    pub unsafe fn steal() -> Self {
        Self::new(
            pac::Peripherals::steal(),
            pac::CorePeripherals::steal(),
        )
    }

    fn new(p: pac::Peripherals, cp: pac::CorePeripherals) -> Self {
        Peripherals {
            // HAL peripherals
            DMA   : DMA::new(p.DMA0),
            // NOTE(unsafe) The init state of the gpio peripheral is enabled,
            // thus it's safe to create an already initialized gpio port
            GPIO  : unsafe { GPIO::new_enabled(p.GPIO) },
            I2C0  : I2C::new(p.I2C0),
            PMU   : PMU::new(p.PMU),
            SWM   : SWM::new(p.SWM0),
            SYSCON: SYSCON::new(p.SYSCON),
            USART0: USART::new(p.USART0),
            USART1: USART::new(p.USART1),
            USART2: USART::new(p.USART2),
            WKT   : WKT::new(p.WKT),

            // Raw peripherals
            ADC       : p.ADC0,
            CMP       : p.ACOMP,
            CRC       : p.CRC,
            FLASHCTRL : p.FLASH_CTRL,
            I2C1      : p.I2C1,
            I2C2      : p.I2C2,
            I2C3      : p.I2C3,
            INPUTMUX  : p.INPUTMUX,
            IOCON     : p.IOCON,
            MRT       : p.MRT0,
            PIN_INT   : p.PINT,
            SCT       : p.SCT0,
            SPI0      : p.SPI0,
            SPI1      : p.SPI1,
            WWDT      : p.WWDT,

            // Core peripherals
            CPUID: cp.CPUID,
            DCB  : cp.DCB,
            DWT  : cp.DWT,
            MPU  : cp.MPU,
            NVIC : cp.NVIC,
            SCB  : cp.SCB,
            SYST : cp.SYST,
        }
    }
}


/// Provides access to all peripherals
///
/// This is the entry point to the HAL API. Before you can do anything else, you
/// need to get an instance of this struct via [`Peripherals::take`] or
/// [`Peripherals::steal`].
///
/// The HAL API tracks the state of peripherals at compile-time, to prevent
/// potential bugs before the program can even run. Many parts of this
/// documentation call this "type state". The peripherals available in this
/// struct are set to their initial state (i.e. their state after a system
/// reset). See user manual, section 5.6.14.
///
/// # Safe Use of the API
///
/// Since it should be impossible (outside of unsafe code) to access the
/// peripherals before this struct is initialized, you can rely on the
/// peripheral states being correct, as long as there's no bug in the API, and
/// you're not using unsafe code to do anything that the HAL API can't account
/// for.
///
/// If you directly use unsafe code to access peripherals or manipulate this
/// API, this will be really obvious from the code. But please note that if
/// you're using other APIs to access the hardware, such conflicting hardware
/// access might not be obvious, as the other API might use unsafe code under
/// the hood to access the hardware (just like this API does).
///
/// If you do access the peripherals in any way not intended by this API, please
/// make sure you know what you're doing. In specific terms, this means you
/// should be fully aware of what your code does, and whether that is a valid
/// use of the hardware.
#[allow(non_snake_case)]
#[cfg(feature = "845")]
pub struct Peripherals {
    /// General-purpose I/O (GPIO)
    ///
    /// The GPIO peripheral is enabled by default. See user manual, section
    /// 5.6.14.
    pub GPIO: GPIO<init_state::Disabled>,

    /// Switch matrix
    pub SWM: SWM,

    /// System configuration
    pub SYSCON: SYSCON,

    /// Self-wake-up timer (WKT)
    ///
    /// A HAL API for this peripheral has not been implemented yet. In the
    /// meantime, this field provides you with the raw register mappings, which
    /// allow you full, unprotected access to the peripheral.
    pub WKT: pac::WKT,

    /// Analog comparator
    ///
    /// A HAL API for this peripheral has not been implemented yet. In the
    /// meantime, this field provides you with the raw register mappings, which
    /// allow you full, unprotected access to the peripheral.
    pub ACOMP: pac::ACOMP,

    /// Analog-to-Digital Converter (ADC)
    ///
    /// A HAL API for this peripheral has not been implemented yet. In the
    /// meantime, this field provides you with the raw register mappings, which
    /// allow you full, unprotected access to the peripheral.
    pub ADC0: pac::ADC0,

    /// Capacitive Touch (CAPT)
    ///
    /// A HAL API for this peripheral has not been implemented yet. In the
    /// meantime, this field provides you with the raw register mappings, which
    /// allow you full, unprotected access to the peripheral.
    pub CAPT: pac::CAPT,

    /// CRC engine
    ///
    /// A HAL API for this peripheral has not been implemented yet. In the
    /// meantime, this field provides you with the raw register mappings, which
    /// allow you full, unprotected access to the peripheral.
    pub CRC: pac::CRC,

    /// Standard counter/timer (CTIMER)
    ///
    /// A HAL API for this peripheral has not been implemented yet. In the
    /// meantime, this field provides you with the raw register mappings, which
    /// allow you full, unprotected access to the peripheral.
    pub CTIMER0: pac::CTIMER0,

    /// Digital-to-Analog Converter 0 (DAC0)
    ///
    /// A HAL API for this peripheral has not been implemented yet. In the
    /// meantime, this field provides you with the raw register mappings, which
    /// allow you full, unprotected access to the peripheral.
    pub DAC0: pac::DAC0,

    /// Digital-to-Analog Converter 1 (DAC1)
    ///
    /// A HAL API for this peripheral has not been implemented yet. In the
    /// meantime, this field provides you with the raw register mappings, which
    /// allow you full, unprotected access to the peripheral.
    pub DAC1: pac::DAC1,

    /// DMA controller
    ///
    /// A HAL API for this peripheral has not been implemented yet. In the
    /// meantime, this field provides you with the raw register mappings, which
    /// allow you full, unprotected access to the peripheral.
    pub DMA0: pac::DMA0,

    /// Flash controller
    ///
    /// A HAL API for this peripheral has not been implemented yet. In the
    /// meantime, this field provides you with the raw register mappings, which
    /// allow you full, unprotected access to the peripheral.
    pub FLASH_CTRL: pac::FLASH_CTRL,

    /// I2C0-bus interface
    ///
    /// A HAL API for this peripheral has not been implemented yet. In the
    /// meantime, this field provides you with the raw register mappings, which
    /// allow you full, unprotected access to the peripheral.
    pub I2C0: pac::I2C0,

    /// I2C1-bus interface
    ///
    /// A HAL API for this peripheral has not been implemented yet. In the
    /// meantime, this field provides you with the raw register mappings, which
    /// allow you full, unprotected access to the peripheral.
    pub I2C1: pac::I2C1,

    /// I2C2-bus interface
    ///
    /// A HAL API for this peripheral has not been implemented yet. In the
    /// meantime, this field provides you with the raw register mappings, which
    /// allow you full, unprotected access to the peripheral.
    pub I2C2: pac::I2C2,

    /// I2C3-bus interface
    ///
    /// A HAL API for this peripheral has not been implemented yet. In the
    /// meantime, this field provides you with the raw register mappings, which
    /// allow you full, unprotected access to the peripheral.
    pub I2C3: pac::I2C3,

    /// Input multiplexing
    ///
    /// A HAL API for this peripheral has not been implemented yet. In the
    /// meantime, this field provides you with the raw register mappings, which
    /// allow you full, unprotected access to the peripheral.
    pub INPUTMUX: pac::INPUTMUX,

    /// I/O configuration
    ///
    /// A HAL API for this peripheral has not been implemented yet. In the
    /// meantime, this field provides you with the raw register mappings, which
    /// allow you full, unprotected access to the peripheral.
    pub IOCON: pac::IOCON,

    /// Multi-Rate Timer (MRT)
    ///
    /// A HAL API for this peripheral has not been implemented yet. In the
    /// meantime, this field provides you with the raw register mappings, which
    /// allow you full, unprotected access to the peripheral.
    pub MRT0: pac::MRT0,

    /// Pin interrupt and pattern match engine
    ///
    /// A HAL API for this peripheral has not been implemented yet. In the
    /// meantime, this field provides you with the raw register mappings, which
    /// allow you full, unprotected access to the peripheral.
    pub PINT: pac::PINT,

    /// Power Management Unit
    ///
    /// A HAL API for this peripheral has not been implemented yet. In the
    /// meantime, this field provides you with the raw register mappings, which
    /// allow you full, unprotected access to the peripheral.
    pub PMU: pac::PMU,

    /// State Configurable Timer (SCT)
    ///
    /// A HAL API for this peripheral has not been implemented yet. In the
    /// meantime, this field provides you with the raw register mappings, which
    /// allow you full, unprotected access to the peripheral.
    pub SCT0: pac::SCT0,

    /// SPI0
    ///
    /// A HAL API for this peripheral has not been implemented yet. In the
    /// meantime, this field provides you with the raw register mappings, which
    /// allow you full, unprotected access to the peripheral.
    pub SPI0: pac::SPI0,

    /// SPI1
    ///
    /// A HAL API for this peripheral has not been implemented yet. In the
    /// meantime, this field provides you with the raw register mappings, which
    /// allow you full, unprotected access to the peripheral.
    pub SPI1: pac::SPI1,

    /// USART0
    ///
    /// A HAL API for this peripheral has not been implemented yet. In the
    /// meantime, this field provides you with the raw register mappings, which
    /// allow you full, unprotected access to the peripheral.
    pub USART0: pac::USART0,

    /// USART1
    ///
    /// A HAL API for this peripheral has not been implemented yet. In the
    /// meantime, this field provides you with the raw register mappings, which
    /// allow you full, unprotected access to the peripheral.
    pub USART1: pac::USART1,

    /// USART2
    ///
    /// A HAL API for this peripheral has not been implemented yet. In the
    /// meantime, this field provides you with the raw register mappings, which
    /// allow you full, unprotected access to the peripheral.
    pub USART2: pac::USART2,

    /// USART3
    ///
    /// A HAL API for this peripheral has not been implemented yet. In the
    /// meantime, this field provides you with the raw register mappings, which
    /// allow you full, unprotected access to the peripheral.
    pub USART3: pac::USART3,

    /// USART4
    ///
    /// A HAL API for this peripheral has not been implemented yet. In the
    /// meantime, this field provides you with the raw register mappings, which
    /// allow you full, unprotected access to the peripheral.
    pub USART4: pac::USART4,

    /// Windowed Watchdog Timer (WWDT)
    ///
    /// A HAL API for this peripheral has not been implemented yet. In the
    /// meantime, this field provides you with the raw register mappings, which
    /// allow you full, unprotected access to the peripheral.
    pub WWDT: pac::WWDT,

    /// CPUID
    ///
    /// This is a core peripherals that's available on all ARM Cortex-M0+ cores.
    pub CPUID: pac::CPUID,

    /// Debug Control Block (DCB)
    ///
    /// This is a core peripherals that's available on all ARM Cortex-M0+ cores.
    pub DCB: pac::DCB,

    /// Data Watchpoint and Trace unit (DWT)
    ///
    /// This is a core peripherals that's available on all ARM Cortex-M0+ cores.
    pub DWT: pac::DWT,

    /// Memory Protection Unit (MPU)
    ///
    /// This is a core peripherals that's available on all ARM Cortex-M0+ cores.
    pub MPU: pac::MPU,

    /// Nested Vector Interrupt Controller (NVIC)
    ///
    /// This is a core peripherals that's available on all ARM Cortex-M0+ cores.
    pub NVIC: pac::NVIC,

    /// System Control Block (SCB)
    ///
    /// This is a core peripherals that's available on all ARM Cortex-M0+ cores.
    pub SCB: pac::SCB,

    /// SysTick: System Timer
    ///
    /// This is a core peripherals that's available on all ARM Cortex-M0+ cores.
    pub SYST: pac::SYST,
}

#[cfg(feature = "845")]
impl Peripherals {
    /// Take the peripherals safely
    ///
    /// This method can only be called one time to access the peripherals. It
    /// will return `Some(Peripherals)` when called for the first time, then
    /// `None` on any subsequent calls.
    ///
    /// Applications should call this method once, at the beginning of their
    /// main method, to get access to the full API. Any other parts of the
    /// program should just expect to be passed whatever parts of the HAL API
    /// they need.
    ///
    /// Calling this method from a library is considered an anti-pattern.
    /// Libraries should just require whatever they need to be passed as
    /// arguments and leave the initialization to the application that calls
    /// them.
    ///
    /// For an alternative way to gain access to the hardware, please take a
    /// look at [`Peripherals::steal`].
    ///
    /// # Example
    ///
    /// ``` no_run
    /// use lpc845_hal::Peripherals;
    ///
    /// // This code should be at the beginning of your program. As long as this
    /// // is the only place that calls `take`, the following should never
    /// // panic.
    /// let p = Peripherals::take().unwrap();
    /// ```
    pub fn take() -> Option<Self> {
        Some(Self::new(
            pac::Peripherals::take()?,
            pac::CorePeripherals::take()?,
        ))
    }

    /// Steal the peripherals
    ///
    /// This function returns an instance of `Peripherals`, whether or not such
    /// an instance exists somewhere else. This is highly unsafe, as it can lead
    /// to conflicting access of the hardware, mismatch between actual hardware
    /// state and peripheral state as tracked by this API at compile-time, and
    /// in general a full nullification of all safety guarantees that this API
    /// would normally make.
    ///
    /// If at all possible, you should always prefer `Peripherals::take` to this
    /// method. The only legitimate use of this API is code that can't access
    /// `Peripherals` the usual way, like a panic handler, or maybe temporary
    /// debug code in an interrupt handler.
    ///
    /// # Safety
    ///
    /// This method returns an instance of `Peripherals` that might conflict
    /// with either other instances of `Peripherals` that exist in the program,
    /// or other means of accessing the hardware. This is only sure, if you make
    /// sure of the following:
    /// 1. No other code can access the hardware at the same time.
    /// 2. You don't change the hardware state in any way that could invalidate
    ///    the type state of other `Peripherals` instances.
    /// 3. The type state in your `Peripherals` instance matches the actual
    ///    state of the hardware.
    ///
    /// Items 1. and 2. are really tricky, so it is recommended to avoid any
    /// situations where they apply, and restrict the use of this method to
    /// situations where the program has effectively ended and the hardware will
    /// be reset right after (like a panic handler).
    ///
    /// Item 3. applies to all uses of this method, and is generally very tricky
    /// to get right. The best way to achieve that is probably to force the API
    /// into a type state that allows you to execute operations that are known
    /// to put the hardware in a safe state. Like forcing the type state for a
    /// peripheral API to the "disabled" state, then enabling it, to make sure
    /// it is enabled, regardless of wheter it was enabled before.
    ///
    /// Since there are no means within this API to forcibly change type state,
    /// you will need to resort to something like [`core::mem::transmute`].
    pub unsafe fn steal() -> Self {
        Self::new(pac::Peripherals::steal(), pac::CorePeripherals::steal())
    }

    fn new(p: pac::Peripherals, cp: pac::CorePeripherals) -> Self {
        Peripherals {
            // HAL peripherals
            // NOTE(unsafe) The init state of the gpio peripheral is enabled,
            // thus it's safe to create an already initialized gpio port
            GPIO: GPIO::new(p.GPIO),
            SWM: SWM::new(p.SWM0),
            SYSCON: SYSCON::new(p.SYSCON),

            // Raw peripherals
            ACOMP: p.ACOMP,
            ADC0: p.ADC0,
            CAPT: p.CAPT,
            CRC: p.CRC,
            CTIMER0: p.CTIMER0,
            DAC0: p.DAC0,
            DAC1: p.DAC1,
            DMA0: p.DMA0,
            FLASH_CTRL: p.FLASH_CTRL,
            I2C0: p.I2C0,
            I2C1: p.I2C1,
            I2C2: p.I2C2,
            I2C3: p.I2C3,
            INPUTMUX: p.INPUTMUX,
            IOCON: p.IOCON,
            MRT0: p.MRT0,
            PINT: p.PINT,
            PMU: p.PMU,
            SCT0: p.SCT0,
            SPI0: p.SPI0,
            SPI1: p.SPI1,
            USART0: p.USART0,
            USART1: p.USART1,
            USART2: p.USART2,
            USART3: p.USART3,
            USART4: p.USART4,
            WKT: p.WKT,
            WWDT: p.WWDT,

            // Core peripherals
            CPUID: cp.CPUID,
            DCB: cp.DCB,
            DWT: cp.DWT,
            MPU: cp.MPU,
            NVIC: cp.NVIC,
            SCB: cp.SCB,
            SYST: cp.SYST,
        }
    }
}


/// Contains types that encode the state of hardware initialization
///
/// The types in this module are used by structs representing peripherals or
/// other hardware components, to encode the initialization state of the
/// underlying hardware as part of the type.
pub mod init_state {
    /// Indicates that the hardware component is enabled
    ///
    /// This usually indicates that the hardware has been initialized and can be
    /// used for its intended purpose. Contains an optional payload that APIs
    /// can use to keep data that is only available while enabled.
    pub struct Enabled<T = ()>(pub T);

    /// Indicates that the hardware component is disabled
    pub struct Disabled;
}<|MERGE_RESOLUTION|>--- conflicted
+++ resolved
@@ -141,15 +141,10 @@
     pub use crate::clock::{
         Enabled as _lpc82x_hal_clock_Enabled, Frequency as _lpc82x_hal_clock_Frequency,
     };
-<<<<<<< HEAD
-    pub use crate::hal::prelude::*;
-=======
     pub use crate::hal::{
         prelude::*,
         digital::v2::*,
     };
-    pub use crate::delay::SystDelay;
->>>>>>> a3e13e23
     #[cfg(feature = "82x")]
     pub use crate::sleep::Sleep as _;
 }
